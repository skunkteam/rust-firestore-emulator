--- conflicted
+++ resolved
@@ -4,7 +4,6 @@
 import { setTimeout as time } from 'timers/promises';
 import { fs } from './utils';
 
-<<<<<<< HEAD
 describe('listen to query updates', () => {
     describe.each([
         {
@@ -18,7 +17,7 @@
 
                 return [included, notIncluded];
             },
-            listen: (coll: FirebaseFirestore.CollectionReference) => baseListen(coll),
+            query: (coll: FirebaseFirestore.Query) => coll,
         },
         {
             description: 'equality query',
@@ -29,7 +28,7 @@
                 await notIncluded.create(fs.writeData({ included: false, ...data }));
                 return [included, notIncluded];
             },
-            listen: (coll: FirebaseFirestore.CollectionReference) => baseListen(coll.where('included', '==', true)),
+            query: (coll: FirebaseFirestore.Query) => coll.where('included', '==', true).orderBy('included'),
         },
         {
             description: 'inequality query',
@@ -40,26 +39,26 @@
                 await notIncluded.create(fs.writeData({ included: false, ...data }));
                 return [included, notIncluded];
             },
-            listen: (coll: FirebaseFirestore.CollectionReference) => baseListen(coll.where('included', '!=', false)),
+            query: (coll: FirebaseFirestore.Query) => coll.where('included', '!=', false).orderBy('included'),
         },
         {
             description: 'greater than query',
             createDoc: async (coll: FirebaseFirestore.CollectionReference, data: FirebaseFirestore.DocumentData) => {
                 const included = coll.doc();
                 const notIncluded = coll.doc();
-                await included.create(fs.writeData({ included: true, number: Math.random() * 1_000, ...data }));
-                await notIncluded.create(fs.writeData({ included: false, number: -Math.random() * 1_000, ...data }));
-                return [included, notIncluded];
-            },
-            listen: (coll: FirebaseFirestore.CollectionReference) => baseListen(coll.where('number', '>=', 0), 'number'),
-        },
-    ] as const)('$description', ({ createDoc, listen }) => {
+                await included.create(fs.writeData({ included: true, number: 1_000, ...data }));
+                await notIncluded.create(fs.writeData({ included: false, number: -1_000, ...data }));
+                return [included, notIncluded];
+            },
+            query: (coll: FirebaseFirestore.Query) => coll.where('number', '>=', 0).orderBy('number'),
+        },
+    ] as const)('$description', ({ createDoc, query }) => {
         describe('single (relevant) document', () => {
             test.concurrent('create, listen, stop', async () => {
                 const coll = subCollection();
 
                 await createDoc(coll, { some: 'data' });
-                const { stop, getCurrent } = listen(coll);
+                const { stop, getCurrent } = listen(query(coll));
 
                 expect(await getCurrent()).toEqual([{ some: 'data' }]);
 
@@ -70,7 +69,7 @@
                 const coll = subCollection();
 
                 const docs = await createDoc(coll, { some: 'data' });
-                const { stop, getCurrent, getNext } = listen(coll);
+                const { stop, getCurrent, getNext } = listen(query(coll));
 
                 expect(await getCurrent()).toEqual([{ some: 'data' }]);
 
@@ -84,7 +83,7 @@
             test.concurrent('listen, create, update, stop', async () => {
                 const coll = subCollection();
 
-                const { stop, getCurrent, getNext } = listen(coll);
+                const { stop, getCurrent, getNext } = listen(query(coll));
                 expect(await getCurrent()).toEqual([]);
 
                 const resultPromise = getNext();
@@ -102,156 +101,10 @@
         fs.notImplementedInRust ||
             test.concurrent('add/remove relevant documents', async () => {
                 const coll = subCollection();
-=======
-fs.notImplementedInRust
-    ? test.todo('not implemented yet')
-    : describe('listen to query updates', () => {
-          describe.each([
-              {
-                  description: 'full collection',
-                  createDoc: async (coll: FirebaseFirestore.CollectionReference, data: FirebaseFirestore.DocumentData) => {
-                      const included = coll.doc();
-                      // SubCollection with the same name as the main collection
-                      const notIncluded = subCollection(coll).doc();
-                      await included.create(fs.writeData({ included: true, ...data }));
-                      await notIncluded.create(fs.writeData({ included: false, ...data }));
-
-                      return [included, notIncluded];
-                  },
-                  query: (coll: FirebaseFirestore.Query) => coll,
-              },
-              {
-                  description: 'equality query',
-                  createDoc: async (coll: FirebaseFirestore.CollectionReference, data: FirebaseFirestore.DocumentData) => {
-                      const included = coll.doc();
-                      const notIncluded = coll.doc();
-                      await included.create(fs.writeData({ included: true, ...data }));
-                      await notIncluded.create(fs.writeData({ included: false, ...data }));
-                      return [included, notIncluded];
-                  },
-                  query: (coll: FirebaseFirestore.Query) => coll.where('included', '==', true).orderBy('included'),
-              },
-              {
-                  description: 'inequality query',
-                  createDoc: async (coll: FirebaseFirestore.CollectionReference, data: FirebaseFirestore.DocumentData) => {
-                      const included = coll.doc();
-                      const notIncluded = coll.doc();
-                      await included.create(fs.writeData({ included: true, ...data }));
-                      await notIncluded.create(fs.writeData({ included: false, ...data }));
-                      return [included, notIncluded];
-                  },
-                  query: (coll: FirebaseFirestore.Query) => coll.where('included', '!=', false).orderBy('included'),
-              },
-              {
-                  description: 'greater than query',
-                  createDoc: async (coll: FirebaseFirestore.CollectionReference, data: FirebaseFirestore.DocumentData) => {
-                      const included = coll.doc();
-                      const notIncluded = coll.doc();
-                      await included.create(fs.writeData({ included: true, number: 1_000, ...data }));
-                      await notIncluded.create(fs.writeData({ included: false, number: -1_000, ...data }));
-                      return [included, notIncluded];
-                  },
-                  query: (coll: FirebaseFirestore.Query) => coll.where('number', '>=', 0).orderBy('number'),
-              },
-          ] as const)('$description', ({ createDoc, query }) => {
-              describe('single (relevant) document', () => {
-                  test.concurrent('create, listen, stop', async () => {
-                      const coll = subCollection();
-
-                      await createDoc(coll, { some: 'data' });
-                      const { stop, getCurrent } = listen(query(coll));
-
-                      expect(await getCurrent()).toEqual([{ some: 'data' }]);
-
-                      stop();
-                  });
-
-                  test.concurrent('create, listen, update, stop', async () => {
-                      const coll = subCollection();
-
-                      const docs = await createDoc(coll, { some: 'data' });
-                      const { stop, getCurrent, getNext } = listen(query(coll));
-
-                      expect(await getCurrent()).toEqual([{ some: 'data' }]);
-
-                      const [secondData] = await Promise.all([getNext(), update(docs, { some: 'other data' })]);
-
-                      expect(secondData).toEqual([{ some: 'other data' }]);
-
-                      stop();
-                  });
-
-                  test.concurrent('listen, create, update, stop', async () => {
-                      const coll = subCollection();
-
-                      const { stop, getCurrent, getNext } = listen(query(coll));
-                      expect(await getCurrent()).toEqual([]);
-
-                      const resultPromise = getNext();
-                      const docs = await createDoc(coll, { some: 'data' });
-                      expect(await resultPromise).toEqual([{ some: 'data' }]);
-
-                      const [secondData] = await Promise.all([getNext(), update(docs, { some: 'other data' })]);
-
-                      expect(secondData).toEqual([{ some: 'other data' }]);
-
-                      stop();
-                  });
-              });
-
-              test.concurrent('add/remove relevant documents', async () => {
-                  const coll = subCollection();
-
-                  const { stop, getCurrent, getNext } = listen(query(coll));
-                  expect(await getCurrent()).toEqual([]);
-
-                  const docPairs: FirebaseFirestore.DocumentReference[][] = [];
-                  for (let i = 1; i < 10; i++) {
-                      const [newData, docs] = await Promise.all([getNext(), createDoc(coll, { some: 'doc: ' + i })]);
-                      docPairs.push(docs);
-                      expect(newData).toBeArrayOfSize(i);
-                  }
-
-                  while (docPairs.length) {
-                      const docsToRemove = docPairs.pop();
-                      assert(docsToRemove);
-                      const [newData] = await Promise.all([getNext(), ...docsToRemove.map(doc => doc.delete())]);
-                      expect(newData).toBeArrayOfSize(docPairs.length);
-                  }
-
-                  stop();
-              });
-
-              test.concurrent('batch write', async () => {
-                  const coll = subCollection();
-
-                  const refs = await Promise.all(range(5).map(i => createDoc(coll, { some: 'doc: ' + i }))).then(r => r.flat());
-
-                  const { stop, getCurrent, getNext, documentSnaps } = listen(query(coll));
-                  expect(await getCurrent()).toBeArrayOfSize(5);
-
-                  const updateBatch = fs.firestore.batch();
-                  for (const ref of refs) {
-                      updateBatch.update(ref, { with: 'update' });
-                  }
-                  const [newData] = await Promise.all([getNext(), updateBatch.commit()]);
-                  expect(newData).toBeArrayOfSize(5);
-                  for (const data of newData) {
-                      expect(data).toEqual({ some: expect.stringMatching(/^doc: \d$/), with: 'update' });
-                  }
-
-                  const deleteBatch = fs.firestore.batch();
-                  for (const ref of refs) {
-                      deleteBatch.delete(ref);
-                  }
-                  const [noData] = await Promise.all([getNext(), deleteBatch.commit()]);
-                  expect(noData).toBeArrayOfSize(0);
->>>>>>> 6e989af5
-
-                const { stop, getCurrent, getNext } = listen(coll);
+
+                const { stop, getCurrent, getNext } = listen(query(coll));
                 expect(await getCurrent()).toEqual([]);
 
-<<<<<<< HEAD
                 const docPairs: FirebaseFirestore.DocumentReference[][] = [];
                 for (let i = 1; i < 10; i++) {
                     const [newData, docs] = await Promise.all([getNext(), createDoc(coll, { some: 'doc: ' + i })]);
@@ -275,7 +128,7 @@
 
                 const refs = await Promise.all(range(5).map(i => createDoc(coll, { some: 'doc: ' + i }))).then(r => r.flat());
 
-                const { stop, getCurrent, getNext, documentSnaps } = listen(coll);
+                const { stop, getCurrent, getNext, documentSnaps } = listen(query(coll));
                 expect(await getCurrent()).toBeArrayOfSize(5);
 
                 const updateBatch = fs.firestore.batch();
@@ -303,41 +156,35 @@
 
                 stop();
             });
+
+        test.concurrent('limit', async () => {
+            const coll = subCollection();
+
+            const { stop, getCurrent, getNext } = listen(query(coll).orderBy('ordered').limit(3));
+            expect(await getCurrent()).toEqual([]);
+
+            const [onlyOne, [refOne]] = await Promise.all([getNext(), createDoc(coll, { ordered: 1 })]);
+            expect(onlyOne).toEqual([{ ordered: 1 }]);
+
+            const [nowTwo] = await Promise.all([getNext(), createDoc(coll, { ordered: 5 })]);
+            expect(nowTwo).toEqual([{ ordered: 1 }, { ordered: 5 }]);
+
+            const [nowThree, [refThree]] = await Promise.all([getNext(), createDoc(coll, { ordered: 3 })]);
+            expect(nowThree).toEqual([{ ordered: 1 }, { ordered: 3 }, { ordered: 5 }]);
+
+            const [replacedOne] = await Promise.all([getNext(), createDoc(coll, { ordered: 4 })]);
+            expect(replacedOne).toEqual([{ ordered: 1 }, { ordered: 3 }, { ordered: 4 }]);
+
+            const [movedOne] = await Promise.all([getNext(), refThree.update({ ordered: 10 })]);
+            expect(movedOne).toEqual([{ ordered: 1 }, { ordered: 4 }, { ordered: 5 }]);
+
+            const [removed] = await Promise.all([getNext(), refOne.delete()]);
+            expect(removed).toEqual([{ ordered: 4 }, { ordered: 5 }, { ordered: 10 }]);
+
+            stop();
+        });
     });
 });
-=======
-                  stop();
-              });
-
-              test.concurrent('limit', async () => {
-                  const coll = subCollection();
-
-                  const { stop, getCurrent, getNext } = listen(query(coll).orderBy('ordered').limit(3));
-                  expect(await getCurrent()).toEqual([]);
-
-                  const [onlyOne, [refOne]] = await Promise.all([getNext(), createDoc(coll, { ordered: 1 })]);
-                  expect(onlyOne).toEqual([{ ordered: 1 }]);
-
-                  const [nowTwo] = await Promise.all([getNext(), createDoc(coll, { ordered: 5 })]);
-                  expect(nowTwo).toEqual([{ ordered: 1 }, { ordered: 5 }]);
-
-                  const [nowThree, [refThree]] = await Promise.all([getNext(), createDoc(coll, { ordered: 3 })]);
-                  expect(nowThree).toEqual([{ ordered: 1 }, { ordered: 3 }, { ordered: 5 }]);
-
-                  const [replacedOne] = await Promise.all([getNext(), createDoc(coll, { ordered: 4 })]);
-                  expect(replacedOne).toEqual([{ ordered: 1 }, { ordered: 3 }, { ordered: 4 }]);
-
-                  const [movedOne] = await Promise.all([getNext(), refThree.update({ ordered: 10 })]);
-                  expect(movedOne).toEqual([{ ordered: 1 }, { ordered: 4 }, { ordered: 5 }]);
-
-                  const [removed] = await Promise.all([getNext(), refOne.delete()]);
-                  expect(removed).toEqual([{ ordered: 4 }, { ordered: 5 }, { ordered: 10 }]);
-
-                  stop();
-              });
-          });
-      });
->>>>>>> 6e989af5
 
 function subCollection(coll = fs.collection) {
     return coll.doc().collection('collection');
