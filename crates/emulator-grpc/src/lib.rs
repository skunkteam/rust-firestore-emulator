--- conflicted
+++ resolved
@@ -21,12 +21,8 @@
 use tokio::sync::mpsc;
 use tokio_stream::{once, wrappers::ReceiverStream, StreamExt};
 use tonic::{async_trait, codec::CompressionEncoding, Code, Request, Response, Result, Status};
-<<<<<<< HEAD
-use tracing::{info, info_span, instrument, Instrument};
+use tracing::{debug, debug_span, instrument, Instrument, Level};
 use utils::error_in_stream;
-=======
-use tracing::{debug, debug_span, instrument, Instrument, Level};
->>>>>>> c45e2df2
 
 #[macro_use]
 mod utils;
@@ -102,7 +98,6 @@
             consistency_selector,
         } = request.into_inner();
 
-<<<<<<< HEAD
         error_in_stream(async {
             let database = self.project.database(&database.parse()?).await;
             let documents: Vec<_> = documents
@@ -120,12 +115,12 @@
                     txn_opts,
                 )) => {
                     let id = database.new_txn(Some(txn_opts)).await?;
-                    info!("started new transaction");
+                    debug!("started new transaction");
                     (id.into(), ReadConsistency::Transaction(id))
                 }
                 s => (vec![], s.try_into()?),
             };
-            info!(?read_consistency);
+            debug!(?read_consistency);
 
             let (tx, rx) = mpsc::channel(16);
             tokio::spawn(
@@ -140,39 +135,6 @@
                                 }),
                                 read_time:   Some(Timestamp::now()),
                                 transaction: mem::take(&mut new_transaction),
-=======
-        let database = self.project.database(&database.parse()?).await;
-        let documents: Vec<_> = documents
-            .into_iter()
-            .map(|name| name.parse::<DocumentRef>())
-            .try_collect()?;
-        let projection = mask.map(Projection::try_from).transpose()?;
-
-        let (
-            // Only used for new transactions.
-            mut new_transaction,
-            read_consistency,
-        ) = match consistency_selector {
-            Some(batch_get_documents_request::ConsistencySelector::NewTransaction(txn_opts)) => {
-                let id = database.new_txn(Some(txn_opts)).await?;
-                debug!("started new transaction");
-                (id.into(), ReadConsistency::Transaction(id))
-            }
-            s => (vec![], s.try_into()?),
-        };
-        debug!(?read_consistency);
-
-        let (tx, rx) = mpsc::channel(16);
-        tokio::spawn(
-            async move {
-                for name in documents {
-                    use batch_get_documents_response::Result::*;
-                    let msg = match database.get_doc(&name, &read_consistency).await {
-                        Ok(doc) => Ok(BatchGetDocumentsResponse {
-                            result:      Some(match doc {
-                                None => Missing(name.to_string()),
-                                Some(doc) => Found(projection.project(&doc)),
->>>>>>> c45e2df2
                             }),
                             Err(err) => Err(Status::from(err)),
                         };
@@ -181,19 +143,11 @@
                         }
                     }
                 }
-<<<<<<< HEAD
-                .instrument(info_span!("worker")),
+                .instrument(debug_span!("worker")),
             );
             Ok(ReceiverStream::new(rx))
         })
         .await
-=======
-            }
-            .instrument(debug_span!("worker")),
-        );
-
-        Ok(Response::new(ReceiverStream::new(rx)))
->>>>>>> c45e2df2
     }
 
     /// Commits a transaction, while optionally updating documents.
@@ -363,23 +317,7 @@
             unimplemented_option!(explain_options);
             let run_query_request::QueryType::StructuredQuery(query) = mandatory!(query_type);
 
-<<<<<<< HEAD
             let parent: Ref = parent.parse()?;
-=======
-        let (
-            // Only used for new transactions.
-            mut new_transaction,
-            read_consistency,
-        ) = match consistency_selector {
-            Some(run_query_request::ConsistencySelector::NewTransaction(txn_opts)) => {
-                let id = database.new_txn(Some(txn_opts)).await?;
-                debug!("started new transaction");
-                (id.into(), ReadConsistency::Transaction(id))
-            }
-            s => (vec![], s.try_into()?),
-        };
-        let docs = database.run_query(parent, query, read_consistency).await?;
->>>>>>> c45e2df2
 
             let database = self.project.database(parent.root()).await;
 
@@ -390,7 +328,7 @@
             ) = match consistency_selector {
                 Some(run_query_request::ConsistencySelector::NewTransaction(txn_opts)) => {
                     let id = database.new_txn(Some(txn_opts)).await?;
-                    info!("started new transaction");
+                    debug!("started new transaction");
                     (id.into(), ReadConsistency::Transaction(id))
                 }
                 s => (vec![], s.try_into()?),
@@ -450,7 +388,6 @@
 
             let parent: Ref = parent.parse()?;
 
-<<<<<<< HEAD
             let database = self.project.database(parent.root()).await;
 
             let (
@@ -462,32 +399,13 @@
                     txn_opts,
                 )) => {
                     let id = database.new_txn(Some(txn_opts)).await?;
-                    info!("started new transaction");
+                    debug!("started new transaction");
                     (id.into(), ReadConsistency::Transaction(id))
                 }
                 s => (vec![], s.try_into()?),
             };
-=======
-        let (
-            // Only used for new transactions.
-            new_transaction,
-            read_consistency,
-        ) = match consistency_selector {
-            Some(run_aggregation_query_request::ConsistencySelector::NewTransaction(txn_opts)) => {
-                let id = database.new_txn(Some(txn_opts)).await?;
-                debug!("started new transaction");
-                (id.into(), ReadConsistency::Transaction(id))
-            }
-            s => (vec![], s.try_into()?),
-        };
-
-        debug!(?read_consistency);
-        let aggregate_fields = database
-            .run_aggregation_query(parent, query, agg_query.aggregations, read_consistency)
-            .await?;
->>>>>>> c45e2df2
-
-            info!(?read_consistency);
+
+            debug!(?read_consistency);
             let aggregate_fields = database
                 .run_aggregation_query(parent, query, agg_query.aggregations, read_consistency)
                 .await?;
