use std::net::SocketAddr;

use clap::Parser;
use firestore_database::{FirestoreConfig, FirestoreProject};
use firestore_emulator::run;
use tikv_jemallocator::Jemalloc;
use tokio::signal::ctrl_c;

#[global_allocator]
static GLOBAL_ALLOC: Jemalloc = Jemalloc;

#[derive(Parser, Debug)]
struct Args {
    /// The host:port to which the emulator should be bound.
    #[arg(long, env = "FIRESTORE_EMULATOR_HOST")]
    host_port: SocketAddr,

    /// Enable more accurate lock timeouts.
    ///
    /// In Cloud Firestore, transactions can take up to 15 seconds before aborting because of
    /// contention. By default, in the emulator, this is reduced to 2 second for faster unit-tests.
    /// Enable this feature to simulate the Cloud Firestore more accurately.
    #[arg(long, env)]
    long_contention_timeout: bool,
}

fn main() -> color_eyre::Result<()> {
    color_eyre::install()?;

    #[cfg(any(feature = "tracing", feature = "console"))]
    {
        use tracing_subscriber::prelude::*;
        let registry = tracing_subscriber::registry();

        #[cfg(feature = "tracing")]
        let registry = registry.with({
            use time::{macros::format_description, UtcOffset};
            use tracing_subscriber::{
                fmt::{format::FmtSpan, time::OffsetTime},
                EnvFilter,
            };
            let time_offset = UtcOffset::current_local_offset()?;
            let time_format = format_description!("[hour]:[minute]:[second].[subsecond digits:6]");

            tracing_subscriber::fmt::layer()
                .with_span_events(FmtSpan::NEW | FmtSpan::CLOSE)
                .with_timer(OffsetTime::new(time_offset, time_format))
                .with_filter(EnvFilter::from_default_env())
        });

        #[cfg(feature = "console")]
        let registry = registry.with(console_subscriber::spawn());

        registry.init();
    }

<<<<<<< HEAD
    let Args {
        host_port,
        long_contention_timeout,
    } = Args::parse();

    FirestoreProject::init(FirestoreConfig {
        long_contention_timeout,
    });

    run(host_port)
=======
    let ctrl_c_listener = async { ctrl_c().await.expect("failed to listen for ctrl-c event") };

    run(Args::parse().host_port, ctrl_c_listener)
>>>>>>> a3a5fbb8
}<|MERGE_RESOLUTION|>--- conflicted
+++ resolved
@@ -54,7 +54,6 @@
         registry.init();
     }
 
-<<<<<<< HEAD
     let Args {
         host_port,
         long_contention_timeout,
@@ -64,10 +63,7 @@
         long_contention_timeout,
     });
 
-    run(host_port)
-=======
     let ctrl_c_listener = async { ctrl_c().await.expect("failed to listen for ctrl-c event") };
 
-    run(Args::parse().host_port, ctrl_c_listener)
->>>>>>> a3a5fbb8
+    run(host_port, ctrl_c_listener)
 }